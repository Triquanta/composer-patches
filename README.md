# composer-patches

Simple patches plugin for Composer. Applies a patch from a local or remote file to any package required with composer.

## Usage

Example composer.json:

```
{
  "require": {
    "cweagans/composer-patches": "~1.0",
    "drupal/drupal": "8.0.*@dev"
  },
  "config": {
    "preferred-install": "source"
  },
  "extra": {
    "patches": {
      "drupal/drupal": {
        "Add startup configuration for PHP server": "https://www.drupal.org/files/issues/add_a_startup-1543858-30.patch"
      }
    }
  }
}

```

## Using an external patch file

Instead of a patches key in your root composer.json, use a patches-file key.

```
{
  "require": {
    "cweagans/composer-patches": "~1.0",
    "drupal/drupal": "8.0.*@dev"
  },
  "config": {
    "preferred-install": "source"
  },
  "extra": {
    "patches-file": "local/path/to/your/composer.patches.json"
  }
}

```

Then your composer.patches.json should look like this:

```
{
  "patches": {
    "vendor/project": {
      "Patch title": "http://example.com/url/to/patch.patch"
    }
  }
}
```

<<<<<<< HEAD
## Allowing patches to be applied from dependencies

If you want your project to accept patches from dependencies, you must have the following in your composer file:

```
{
  "require": {
      "cweagans/composer-patches": "^1.5.0"
  },
  "extra": {
      "enable-patching": true
  }
}
```

## Using patches from HTTP URLs

Composer [blocks](https://getcomposer.org/doc/06-config.md#secure-http) you from downloading anything from HTTP URLs, you can disable this for your project by adding a ```secure-http``` setting in the config section of your composer.json. Note that the ```config``` section should be under the root of your composer.json.

```
{
  "config": {
    "secure-http": false
  }
}
```

However, it's always advised to setup HTTPS to prevent MITM code injection.
=======
## Error handling

If a patch cannot be applied (hunk failed, different line endings, etc.) a message will be shown and the patch will be skipped.

To enforce throwing an error and stopping package installation/update immediately, export `COMPOSER_EXIT_ON_PATCH_FAILURE=1`.
>>>>>>> d0d6185c

## Difference between this and netresearch/composer-patches-plugin

* This plugin is much more simple to use and maintain
* This plugin doesn't require you to specify which package version you're patching
* This plugin is easy to use with Drupal modules (which don't use semantic versioning).
* This plugin will gather patches from all dependencies and apply them as if they were in the root composer.json

## Credits

A ton of this code is adapted or taken straight from https://github.com/jpstacey/composer-patcher, which is abandoned in favor of https://github.com/netresearch/composer-patches-plugin, which is (IMHO) overly complex and difficult to use.<|MERGE_RESOLUTION|>--- conflicted
+++ resolved
@@ -58,7 +58,6 @@
 }
 ```
 
-<<<<<<< HEAD
 ## Allowing patches to be applied from dependencies
 
 If you want your project to accept patches from dependencies, you must have the following in your composer file:
@@ -87,13 +86,12 @@
 ```
 
 However, it's always advised to setup HTTPS to prevent MITM code injection.
-=======
+
 ## Error handling
 
 If a patch cannot be applied (hunk failed, different line endings, etc.) a message will be shown and the patch will be skipped.
 
 To enforce throwing an error and stopping package installation/update immediately, export `COMPOSER_EXIT_ON_PATCH_FAILURE=1`.
->>>>>>> d0d6185c
 
 ## Difference between this and netresearch/composer-patches-plugin
 
